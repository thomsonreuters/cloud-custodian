# Copyright 2017 Capital One Services, LLC
#
# Licensed under the Apache License, Version 2.0 (the "License");
# you may not use this file except in compliance with the License.
# You may obtain a copy of the License at
#
# http://www.apache.org/licenses/LICENSE-2.0
#
# Unless required by applicable law or agreed to in writing, software
# distributed under the License is distributed on an "AS IS" BASIS,
# WITHOUT WARRANTIES OR CONDITIONS OF ANY KIND, either express or implied.
# See the License for the specific language governing permissions and
# limitations under the License.
import smtplib
from email.mime.text import MIMEText
from itertools import chain
import six

from .ldap_lookup import LdapLookup
from c7n_mailer.utils_email import is_email
from .utils import (
    format_struct, get_message_subject, get_resource_tag_targets,
    get_rendered_jinja, kms_decrypt, csv_to_list)

# Those headers are defined as follows:
#  'X-Priority': 1 (Highest), 2 (High), 3 (Normal), 4 (Low), 5 (Lowest)
#              Non-standard, cf https://people.dsv.su.se/~jpalme/ietf/ietf-mail-attributes.html
#              Set by Thunderbird
#  'X-MSMail-Priority': High, Normal, Low
#              Cf Microsoft https://msdn.microsoft.com/en-us/library/gg671973(v=exchg.80).aspx
#              Note: May increase SPAM level on Spamassassin:
#                    https://wiki.apache.org/spamassassin/Rules/MISSING_MIMEOLE
#  'Priority': "normal" / "non-urgent" / "urgent"
#              Cf https://tools.ietf.org/html/rfc2156#section-5.3.6
#  'Importance': "low" / "normal" / "high"
#              Cf https://tools.ietf.org/html/rfc2156#section-5.3.4
PRIORITIES = {
    '1': {
        'X-Priority': '1 (Highest)',
        'X-MSMail-Priority': 'High',
        'Priority': 'urgent',
        'Importance': 'high',
    },
    '2': {
        'X-Priority': '2 (High)',
        'X-MSMail-Priority': 'High',
        'Priority': 'urgent',
        'Importance': 'high',
    },
    '3': {
        'X-Priority': '3 (Normal)',
        'X-MSMail-Priority': 'Normal',
        'Priority': 'normal',
        'Importance': 'normal',
    },
    '4': {
        'X-Priority': '4 (Low)',
        'X-MSMail-Priority': 'Low',
        'Priority': 'non-urgent',
        'Importance': 'low',
    },
    '5': {
        'X-Priority': '5 (Lowest)',
        'X-MSMail-Priority': 'Low',
        'Priority': 'non-urgent',
        'Importance': 'low',
    }
}


class EmailDelivery(object):

    def __init__(self, config, session, logger):
        self.config = config
        self.logger = logger
        self.session = session
        self.aws_ses = session.client('ses', region_name=config.get('ses_region'))
        self.ldap_lookup = self.get_ldap_connection()
        self.black_list = self.get_black_list()

    def get_black_list(self):
        black_list = csv_to_list(self.logger, self.session)
        return black_list

    def get_ldap_connection(self):
        if self.config.get('ldap_uri'):
            self.config['ldap_bind_password'] = kms_decrypt(self.config, self.logger,
                                                            self.session, 'ldap_bind_password')
            return LdapLookup(self.config, self.logger)
        return None

    def priority_header_is_valid(self, priority_header):
        try:
            priority_header_int = int(priority_header)
        except ValueError:
            return False
        if priority_header_int and 0 < int(priority_header_int) < 6:
            return True
        else:
            self.logger.warning('mailer priority_header is not a valid string from 1 to 5')
            return False

    def get_valid_emails_from_list(self, targets):
        emails = []
        for target in targets:
<<<<<<< HEAD
            if is_email(target):
=======
            if self.target_is_email(target) and self.target_not_on_black_list(target):
>>>>>>> b3bc79f7
                emails.append(target)
        return emails

    def get_event_owner_email(self, targets, event):
        if 'event-owner' in targets:
            aws_username = self.get_aws_username_from_event(event)
            if aws_username:
                # is using SSO, the target might already be an email
                if is_email(aws_username):
                    return [aws_username]
                # if the LDAP config is set, lookup in ldap
                elif self.config.get('ldap_uri', False):
                    return self.ldap_lookup.get_email_to_addrs_from_uid(aws_username)
                # the org_domain setting is configured, append the org_domain
                # to the username from AWS
                elif self.config.get('org_domain', False):
                    org_domain = self.config.get('org_domain', False)
                    self.logger.info('adding email %s to targets.', aws_username + '@' + org_domain)
                    return [aws_username + '@' + org_domain]
                else:
                    self.logger.warning('unable to lookup owner email. \
                            Please configure LDAP or org_domain')
            else:
                self.logger.info('no aws username in event')
        return []

    def get_ldap_emails_from_resource(self, sqs_message, resource):
        ldap_uid_tag_keys = self.config.get('ldap_uid_tags', [])
        ldap_uri = self.config.get('ldap_uri', False)
        if not ldap_uid_tag_keys or not ldap_uri:
            return []
        # this whole section grabs any ldap uids (including manager emails if option is on)
        # and gets the emails for them and returns an array with all the emails
        ldap_uid_tag_values = get_resource_tag_targets(resource, ldap_uid_tag_keys)
        email_manager = sqs_message['action'].get('email_ldap_username_manager', False)
        ldap_uid_emails = []
        # some types of resources, like iam-user have 'Username' in the resource, if the policy
        # opted in to resource_ldap_lookup_username: true, we'll do a lookup and send an email
        if sqs_message['action'].get('resource_ldap_lookup_username'):
            ldap_uid_emails = ldap_uid_emails + self.ldap_lookup.get_email_to_addrs_from_uid(
                resource.get('UserName'),
                manager=email_manager
            )
        for ldap_uid_tag_value in ldap_uid_tag_values:
            ldap_emails_set = self.ldap_lookup.get_email_to_addrs_from_uid(
                ldap_uid_tag_value,
                manager=email_manager
            )
            ldap_uid_emails = ldap_uid_emails + ldap_emails_set
        return ldap_uid_emails

    def get_resource_owner_emails_from_resource(self, sqs_message, resource):
        if 'resource-owner' not in sqs_message['action']['to']:
            return []
        resource_owner_tag_keys = self.config.get('contact_tags', [])
        resource_owner_tag_values = get_resource_tag_targets(resource, resource_owner_tag_keys)
        explicit_emails = self.get_valid_emails_from_list(resource_owner_tag_values)

        # resolve the contact info from ldap
        non_email_ids = list(set(resource_owner_tag_values).difference(explicit_emails))
        if self.config.get('ldap_uri'):
            ldap_emails = list(chain.from_iterable([self.ldap_lookup.get_email_to_addrs_from_uid
                                                (uid) for uid in non_email_ids]))
        else:
            ldap_emails = []

        return list(chain(explicit_emails, ldap_emails))

    def get_account_emails(self, sqs_message):
        email_list = []

        if 'account-emails' not in sqs_message['action']['to']:
            return []

        account_id = sqs_message.get('account_id', None)
        self.logger.debug('get_account_emails for account_id: %s.', account_id)

        if account_id is not None:
            account_email_mapping = self.config.get('account_emails', {})
            self.logger.debug(
                'get_account_emails account_email_mapping: %s.', account_email_mapping)
            email_list = account_email_mapping.get(account_id, [])
            self.logger.debug('get_account_emails email_list: %s.', email_list)

        return self.get_valid_emails_from_list(email_list)

    # this function returns a dictionary with a tuple of emails as the key
    # and the list of resources as the value. This helps ensure minimal emails
    # are sent, while only ever sending emails to the respective parties.
    def get_email_to_addrs_to_resources_map(self, sqs_message):
        # policy_to_emails always get sent to any email msg that goes out
        # these were manually set by the policy writer in notify to section
        # or it's an email from an aws event username from an ldap_lookup
        email_to_addrs_to_resources_map = {}
        targets = sqs_message['action']['to'] + \
            (sqs_message['action']['cc'] if 'cc' in sqs_message['action'] else [])
        no_owner_targets = self.get_valid_emails_from_list(
            sqs_message['action'].get('owner_absent_contact', [])
        )
        # policy_to_emails includes event-owner if that's set in the policy notify to section
        policy_to_emails = self.get_valid_emails_from_list(targets)
        # if event-owner is set, and the aws_username has an ldap_lookup email
        # we add that email to the policy emails for these resource(s) on this sqs_message
        event_owner_email = self.get_event_owner_email(targets, sqs_message['event'])

        account_emails = self.get_account_emails(sqs_message)

        policy_to_emails = policy_to_emails + event_owner_email + account_emails
        for resource in sqs_message['resources']:
            # this is the list of emails that will be sent for this resource
            resource_emails = []
            # add in any ldap emails to resource_emails
            resource_emails = resource_emails + self.get_ldap_emails_from_resource(
                sqs_message,
                resource
            )
            resource_emails = resource_emails + policy_to_emails
            # add in any emails from resource-owners to resource_owners
            ro_emails = self.get_resource_owner_emails_from_resource(
                sqs_message,
                resource
            )

            resource_emails = resource_emails + ro_emails
            # if 'owner_absent_contact' was specified in the policy and no resource
            # owner emails were found, add those addresses
            if len(ro_emails) < 1 and len(no_owner_targets) > 0:
                resource_emails = resource_emails + no_owner_targets
            # we allow multiple emails from various places, we'll unique with set to not have any
            # duplicates, and we'll also sort it so we always have the same key for other resources
            # and finally we'll make it a tuple, since that is hashable and can be a key in a dict
            resource_emails = tuple(sorted(set(resource_emails)))
            # only if there are valid emails available, add it to the map
            if resource_emails:
                email_to_addrs_to_resources_map.setdefault(resource_emails, []).append(resource)
        if email_to_addrs_to_resources_map == {}:
            self.logger.debug('Found no email addresses, sending no emails.')
        # eg: { ('milton@initech.com', 'peter@initech.com'): [resource1, resource2, etc] }
        return email_to_addrs_to_resources_map

    def get_to_addrs_email_messages_map(self, sqs_message):
        to_addrs_to_resources_map = self.get_email_to_addrs_to_resources_map(sqs_message)
        to_addrs_to_mimetext_map = {}
        for to_addrs, resources in six.iteritems(to_addrs_to_resources_map):
            to_addrs_to_mimetext_map[to_addrs] = self.get_mimetext_message(
                sqs_message,
                resources,
                list(to_addrs)
            )
        # eg: { ('milton@initech.com', 'peter@initech.com'): mimetext_message }
        return to_addrs_to_mimetext_map

<<<<<<< HEAD
=======
    def target_is_email(self, target):
        if target.startswith('slack://'):
            self.logger.debug("Slack payload, skipping email.")
            return False
        if parseaddr(target)[1] and '@' in target and '.' in target:
            return True
        else:
            return False

    def target_not_on_black_list(self, target):
        if parseaddr(target)[1].lower() not in self.black_list:
            return True
        self.logger.warning("Not sending to %s, it is a member of the black list!" % (target))
        return False

>>>>>>> b3bc79f7
    def send_smtp_email(self, smtp_server, message, to_addrs):
        smtp_port = int(self.config.get('smtp_port', 25))
        smtp_ssl = bool(self.config.get('smtp_ssl', True))
        smtp_connection = smtplib.SMTP(smtp_server, smtp_port)
        if smtp_ssl:
            smtp_connection.starttls()
            smtp_connection.ehlo()
        if self.config.get('smtp_username') or self.config.get('smtp_password'):
            smtp_username = self.config.get('smtp_username')
            smtp_password = self.config.get('smtp_password')
            smtp_connection.login(smtp_username, smtp_password)
        smtp_connection.sendmail(message['From'], to_addrs, message.as_string())
        smtp_connection.quit()

    def get_mimetext_message(self, sqs_message, resources, to_addrs):
        body = get_rendered_jinja(
            to_addrs, sqs_message, resources, self.logger,
            'template', 'default', self.config['templates_folders'])
        if not body:
            return None
        email_format = sqs_message['action'].get('template_format', None)
        if not email_format:
            email_format = sqs_message['action'].get(
                'template', 'default').endswith('html') and 'html' or 'plain'
        subject = get_message_subject(sqs_message)
        from_addr = sqs_message['action'].get('from', self.config['from_address'])
        message = MIMEText(body, email_format, 'utf-8')
        message['From'] = from_addr
        message['To'] = ', '.join(to_addrs)
        message['Subject'] = subject
        priority_header = sqs_message['action'].get('priority_header', None)
        if priority_header and self.priority_header_is_valid(
            sqs_message['action']['priority_header']
        ):
            priority_headers = PRIORITIES[str(priority_header)].copy()
            for key in priority_headers:
                message[key] = priority_headers[key]
        return message

    def send_c7n_email(self, sqs_message, email_to_addrs, mimetext_msg):
        try:
            # if smtp_server is set in mailer.yml, send through smtp
            smtp_server = self.config.get('smtp_server')
            if smtp_server:
                self.send_smtp_email(smtp_server, mimetext_msg, email_to_addrs)
            # if smtp_server isn't set in mailer.yml, use aws ses normally.
            else:
                self.aws_ses.send_raw_email(RawMessage={'Data': mimetext_msg.as_string()})
        except Exception as error:
            self.logger.warning(
                "Error policy:%s account:%s sending to:%s \n\n error: %s\n\n mailer.yml: %s" % (
                    sqs_message['policy'],
                    sqs_message.get('account', ''),
                    email_to_addrs,
                    error,
                    self.config
                )
            )
        self.logger.info("Sending account:%s policy:%s %s:%s email:%s to %s" % (
            sqs_message.get('account', ''),
            sqs_message['policy']['name'],
            sqs_message['policy']['resource'],
            str(len(sqs_message['resources'])),
            sqs_message['action'].get('template', 'default'),
            email_to_addrs))

    # https://docs.aws.amazon.com/awscloudtrail/latest/userguide/cloudtrail-event-reference-user-identity.html
    def get_aws_username_from_event(self, event):
        if event is None:
            return None
        identity = event.get('detail', {}).get('userIdentity', {})
        if not identity:
            self.logger.warning("Could not get recipient from event \n %s" % (
                format_struct(event)))
            return None
        if identity['type'] == 'AssumedRole':
            self.logger.debug(
                'In some cases there is no ldap uid is associated with AssumedRole: %s',
                identity['arn'])
            self.logger.debug(
                'We will try to assume that identity is in the AssumedRoleSessionName')
            user = identity['arn'].rsplit('/', 1)[-1]
            if user is None or user.startswith('i-') or user.startswith('awslambda'):
                return None
            if ':' in user:
                user = user.split(':', 1)[-1]
            return user
        if identity['type'] == 'IAMUser' or identity['type'] == 'WebIdentityUser':
            return identity['userName']
        if identity['type'] == 'Root':
            return None
        # this conditional is left here as a last resort, it should
        # be better documented with an example UserIdentity json
        if ':' in identity['principalId']:
            user_id = identity['principalId'].split(':', 1)[-1]
        else:
            user_id = identity['principalId']
        return user_id<|MERGE_RESOLUTION|>--- conflicted
+++ resolved
@@ -103,11 +103,7 @@
     def get_valid_emails_from_list(self, targets):
         emails = []
         for target in targets:
-<<<<<<< HEAD
-            if is_email(target):
-=======
-            if self.target_is_email(target) and self.target_not_on_black_list(target):
->>>>>>> b3bc79f7
+            if is_email(target) and self.target_not_on_black_list(target):
                 emails.append(target)
         return emails
 
@@ -260,24 +256,12 @@
         # eg: { ('milton@initech.com', 'peter@initech.com'): mimetext_message }
         return to_addrs_to_mimetext_map
 
-<<<<<<< HEAD
-=======
-    def target_is_email(self, target):
-        if target.startswith('slack://'):
-            self.logger.debug("Slack payload, skipping email.")
-            return False
-        if parseaddr(target)[1] and '@' in target and '.' in target:
-            return True
-        else:
-            return False
-
     def target_not_on_black_list(self, target):
         if parseaddr(target)[1].lower() not in self.black_list:
             return True
         self.logger.warning("Not sending to %s, it is a member of the black list!" % (target))
         return False
 
->>>>>>> b3bc79f7
     def send_smtp_email(self, smtp_server, message, to_addrs):
         smtp_port = int(self.config.get('smtp_port', 25))
         smtp_ssl = bool(self.config.get('smtp_ssl', True))
